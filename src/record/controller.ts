import bodyParser = require('body-parser');
import Debug = require('debug');
import express = require('express');
import { createServer, Server } from 'http';
import normalizePort = require('normalize-port');
import normalizeUrl = require('normalize-url');
import { join as pathJoin } from 'path';
import { PrintFn } from 'steno';
import { Recorder } from './recorder';

const log = Debug('steno:recordingcontroller');

function pathFromScenarioName(name: string) {
  return pathJoin(process.cwd(), 'scenarios', name);
}

export class RecordingController {
  private server: Server;
  private port: string;
  private app: express.Application;
  private scenarioName: string;
  private recorder: Recorder;
  private print: PrintFn;

<<<<<<< HEAD
  constructor(incomingTargetUrl: string, outgoingTargetUrl: string, controlPort: string,
              inPort: string, outPort: string, scenarioName: string) {
=======
  constructor(incomingTargetUrl: string, outgoingTargetUrl: string,
              controlPort: string, inPort: string, outPort: string,
              print: PrintFn,
              scenarioName = 'untitled_scenario') {
>>>>>>> 25a95532
    this.scenarioName = scenarioName;
    this.recorder = new Recorder(outgoingTargetUrl, outPort, incomingTargetUrl, inPort,
                                 pathFromScenarioName(this.scenarioName), print);
    this.app = this.createApp();
    this.port = controlPort;
    this.server = createServer(this.app);
    this.print = print;
    log(`scenarioName: ${this.scenarioName}`);
  }

  public start(): Promise<void> {
    return Promise.all([
      new Promise((resolve, reject) => {
        this.server.on('error', reject);
        this.server.listen(this.port, () => {
          this.print(`Control API started on port ${this.port}`);
          // NOTE: it would be nice if this line could be updated dynamically rather than tailing to stdout
          this.print(`Scenario: ${this.scenarioName}`);
          resolve();
        });
      }),
      this.recorder.start(),
    ])
    .then(() => {}); // tslint:disable-line no-empty
  }

  public setScenarioName(scenarioName: string): Promise<void> {
    if (scenarioName !== this.scenarioName) {
      this.scenarioName = scenarioName;
      return this.recorder.setStoragePath(pathFromScenarioName(this.scenarioName))
        .then(() => {
          this.print(`Scenario: ${this.scenarioName}`);
        })
        .catch((error) => {
          this.print(`Scenario name change FAIL: ${error.message}. system is in a bad state.`);
          throw error;
        });
    } else {
      return Promise.resolve();
    }
  }

  private createApp() {
    const app = express();
    app.use(bodyParser.json());

    // Get current scenario information
    app.get('/scenario', (req , res) => {
      res.json({ name: this.scenarioName });
    });

    // Change current scenario information
    app.post('/scenario', (req, res, next) => {
      let complete = Promise.resolve();
      if (req.body && req.body.name) {
        complete = this.setScenarioName(req.body.name);
      }
      complete
        .then(() => {
          res.json({ name: this.scenarioName });
        })
        .catch(next);
    });

    return app;
  }
}

export function startRecordingController(
<<<<<<< HEAD
  incomingRequestTargetUrl: string, controlPort: string, inPort: string, outPort: string, scenarioName: string, environment = '',
=======
  incomingRequestTargetUrl: string, controlPort: string, inPort: string, outPort: string,
  print: PrintFn, environment = '',
>>>>>>> 25a95532
): Promise<void> {
  // Slack-specific outgoing proxy configuration
  const outHostPrefix = environment ? `${environment}.` : '' ;
  const outTargetHost = `${ outHostPrefix }slack.com`;
  const outTargetUrl = `https://${ outTargetHost }`;

  const controller = new RecordingController(
<<<<<<< HEAD
    normalizeUrl(incomingRequestTargetUrl), outTargetUrl, normalizePort(controlPort), normalizePort(inPort), normalizePort(outPort), scenarioName
=======
    normalizeUrl(incomingRequestTargetUrl), outTargetUrl,
    normalizePort(controlPort), normalizePort(inPort), normalizePort(outPort), print,
>>>>>>> 25a95532
  );
  return controller.start();
}<|MERGE_RESOLUTION|>--- conflicted
+++ resolved
@@ -22,15 +22,8 @@
   private recorder: Recorder;
   private print: PrintFn;
 
-<<<<<<< HEAD
   constructor(incomingTargetUrl: string, outgoingTargetUrl: string, controlPort: string,
-              inPort: string, outPort: string, scenarioName: string) {
-=======
-  constructor(incomingTargetUrl: string, outgoingTargetUrl: string,
-              controlPort: string, inPort: string, outPort: string,
-              print: PrintFn,
-              scenarioName = 'untitled_scenario') {
->>>>>>> 25a95532
+              inPort: string, outPort: string, scenarioName: string, print: PrintFn) {
     this.scenarioName = scenarioName;
     this.recorder = new Recorder(outgoingTargetUrl, outPort, incomingTargetUrl, inPort,
                                  pathFromScenarioName(this.scenarioName), print);
@@ -100,12 +93,7 @@
 }
 
 export function startRecordingController(
-<<<<<<< HEAD
-  incomingRequestTargetUrl: string, controlPort: string, inPort: string, outPort: string, scenarioName: string, environment = '',
-=======
-  incomingRequestTargetUrl: string, controlPort: string, inPort: string, outPort: string,
-  print: PrintFn, environment = '',
->>>>>>> 25a95532
+  incomingRequestTargetUrl: string, controlPort: string, inPort: string, outPort: string, scenarioName: string, print: PrintFn, environment = '',
 ): Promise<void> {
   // Slack-specific outgoing proxy configuration
   const outHostPrefix = environment ? `${environment}.` : '' ;
@@ -113,12 +101,7 @@
   const outTargetUrl = `https://${ outTargetHost }`;
 
   const controller = new RecordingController(
-<<<<<<< HEAD
-    normalizeUrl(incomingRequestTargetUrl), outTargetUrl, normalizePort(controlPort), normalizePort(inPort), normalizePort(outPort), scenarioName
-=======
-    normalizeUrl(incomingRequestTargetUrl), outTargetUrl,
-    normalizePort(controlPort), normalizePort(inPort), normalizePort(outPort), print,
->>>>>>> 25a95532
+    normalizeUrl(incomingRequestTargetUrl), outTargetUrl, normalizePort(controlPort), normalizePort(inPort), normalizePort(outPort), scenarioName, print
   );
   return controller.start();
 }